--- conflicted
+++ resolved
@@ -103,18 +103,11 @@
  *  - O = D * Transpose(V)
  *
  * Support Matrix:
-<<<<<<< HEAD
- *  | precision |    qkv layout   |          bias           |      mask      | dropout | sequence length | head_dim |
- *  | FP8       | QKV_INTERLEAVED |         NO_BIAS         |    PADDING     |   Yes   |     <= 512      |    64    |
- *  | FP16/BF16 | QKV_INTERLEAVED | NO_BIAS/POST_SCALE_BIAS | PADDING/CAUSAL |   Yes   |     <= 512      |    64    |
- *
-=======
    \verbatim
    | precision |    qkv layout   |          bias           |      mask      | dropout | sequence length | head_dim |
    | FP8       | QKV_INTERLEAVED |         NO_BIAS         |    PADDING     |   Yes   |     <= 512      |    64    |
-   | FP16/BF16 | QKV_INTERLEAVED | NO_BIAS/POST_SCALE_BIAS | PADDING/CAUSAL |   No    |     <= 512      |    64    |
+   | FP16/BF16 | QKV_INTERLEAVED | NO_BIAS/POST_SCALE_BIAS | PADDING/CAUSAL |   Yes   |     <= 512      |    64    |
    \endverbatim
->>>>>>> 3f13e55f
  *
  *  \param[in]     QKV                   The QKV tensor in packed format,
  *                                       [total_seqs, 3, num_heads, head_dim].
@@ -153,18 +146,11 @@
 /*! \brief Compute the backward of the dot product attention with packed QKV input.
  *
  * Support Matrix:
-<<<<<<< HEAD
- *  | precision |    qkv layout   |          bias           |      mask      | dropout | sequence length | head_dim |
- *  | FP8       | QKV_INTERLEAVED |         NO_BIAS         |    PADDING     |   Yes   |     <= 512      |    64    |
- *  | FP16/BF16 | QKV_INTERLEAVED | NO_BIAS/POST_SCALE_BIAS | PADDING/CAUSAL |   Yes   |     <= 512      |    64    |
- *
-=======
    \verbatim
    | precision |    qkv layout   |          bias           |      mask      | dropout | sequence length | head_dim |
    | FP8       | QKV_INTERLEAVED |         NO_BIAS         |    PADDING     |   Yes   |     <= 512      |    64    |
-   | FP16/BF16 | QKV_INTERLEAVED | NO_BIAS/POST_SCALE_BIAS | PADDING/CAUSAL |   No    |     <= 512      |    64    |
+   | FP16/BF16 | QKV_INTERLEAVED | NO_BIAS/POST_SCALE_BIAS | PADDING/CAUSAL |   Yes   |     <= 512      |    64    |
    \endverbatim
->>>>>>> 3f13e55f
  *
  *  \param[in]     QKV                   The QKV tensor in packed format,
  *                                       [total_seqs, 3, num_heads, head_dim].
@@ -212,16 +198,10 @@
  *  - O = D * Transpose(V)
  *
  * Support Matrix:
-<<<<<<< HEAD
- *  | precision |    qkv layout   |          bias           |      mask      | dropout | sequence length | head_dim |
- *  | FP16/BF16 | QKV_INTERLEAVED | NO_BIAS/POST_SCALE_BIAS | PADDING/CAUSAL |   Yes   |     <= 512      |    64    |
- *
-=======
    \verbatim
    | precision |    qkv layout   |          bias           |      mask      | dropout | sequence length | head_dim |
-   | FP16/BF16 | QKV_INTERLEAVED | NO_BIAS/POST_SCALE_BIAS | PADDING/CAUSAL |   No    |     <= 512      |    64    |
+   | FP16/BF16 | QKV_INTERLEAVED | NO_BIAS/POST_SCALE_BIAS | PADDING/CAUSAL |   Yes   |     <= 512      |    64    |
    \endverbatim
->>>>>>> 3f13e55f
  *
  *  \param[in]     Q                     The Q tensor, [total_seqs_q, num_heads, head_dim].
  *  \param[in]     KV                    The KV tensor, [total_seqs_kv, 2, num_heads, head_dim].
@@ -265,16 +245,10 @@
 /*! \brief Compute the backward of the dot product attention with packed KV input.
  *
  * Support Matrix:
-<<<<<<< HEAD
- *  | precision |    qkv layout   |          bias           |      mask      | dropout | sequence length | head_dim |
- *  | FP16/BF16 | QKV_INTERLEAVED | NO_BIAS/POST_SCALE_BIAS | PADDING/CAUSAL |   Yes   |     <= 512      |    64    |
- *
-=======
    \verbatim
    | precision |    qkv layout   |          bias           |      mask      | dropout | sequence length | head_dim |
-   | FP16/BF16 | QKV_INTERLEAVED | NO_BIAS/POST_SCALE_BIAS | PADDING/CAUSAL |   No    |     <= 512      |    64    |
+   | FP16/BF16 | QKV_INTERLEAVED | NO_BIAS/POST_SCALE_BIAS | PADDING/CAUSAL |   Yes   |     <= 512      |    64    |
    \endverbatim
->>>>>>> 3f13e55f
  *
  *  \param[in]     Q                     The Q tensor, [total_seqs_q, num_heads, head_dim].
  *  \param[in]     KV                    The KV tensor, [total_seqs_kv, 2, num_heads, head_dim].
