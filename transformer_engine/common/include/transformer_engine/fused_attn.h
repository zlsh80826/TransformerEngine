--- conflicted
+++ resolved
@@ -145,10 +145,6 @@
  */
 void nvte_fused_attn_bwd_qkvpacked(
             const NVTETensor QKV,
-<<<<<<< HEAD
-            NVTETensor dBias,
-=======
->>>>>>> 9277a0b5
             const NVTETensor O,
             const NVTETensor dO,
             const NVTETensor S,
@@ -240,10 +236,6 @@
 void nvte_fused_attn_bwd_kvpacked(
             const NVTETensor Q,
             const NVTETensor KV,
-<<<<<<< HEAD
-            NVTETensor dBias,
-=======
->>>>>>> 9277a0b5
             const NVTETensor O,
             const NVTETensor dO,
             const NVTETensor S,
