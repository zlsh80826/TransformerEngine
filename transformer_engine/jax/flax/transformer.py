--- conflicted
+++ resolved
@@ -580,16 +580,15 @@
             assert mask is not None and mask.ndim == 4    # (b, 1, s_q, s_kv)
             assert not self.transpose_batch_sequence
 
-            # TODO(rewang): make it configurable for pre_scale_bias
-            attn_bias_type = AttnBiasType.NO_BIAS if bias is None else AttnBiasType.POST_SCALE_BIAS
-
-<<<<<<< HEAD
             seed = None
             if dropout_rng is not None:
                 seed = jax.random.split(dropout_rng, len(jax.devices()))
                 # ensure the old key never used
                 del dropout_rng
-=======
+
+            # TODO(rewang): make it configurable for pre_scale_bias
+            attn_bias_type = AttnBiasType.NO_BIAS if bias is None else AttnBiasType.POST_SCALE_BIAS
+
             def canonicalize_attn_mask_type(attn_mask_type):
                 """
                 Convert the string to AttnMaskType
@@ -602,7 +601,6 @@
                                  "supported attn_mask_type = {'causal', 'padding'}")
 
             attn_mask_type = canonicalize_attn_mask_type(self.attn_mask_type)
->>>>>>> 16208b3b
 
             if inputs_q is inputs_kv:
                 qkv_proj = qkv_proj.reshape((*qkv_proj.shape[:-1], self.num_heads, self.head_dim))
