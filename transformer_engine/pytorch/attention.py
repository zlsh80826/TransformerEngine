--- conflicted
+++ resolved
@@ -2122,14 +2122,6 @@
                         key_layer.device,
                     )
         elif qkv_format == 'thd':
-<<<<<<< HEAD
-            assert not context_parallel, "thd format not supported with context parallelism!"
-            assert (max_seqlen_q is not None
-                and max_seqlen_kv is not None
-                and cu_seqlens_q is not None
-                and cu_seqlens_kv is not None
-                ), "max_seqlen_q/kv and cu_seqlens_q/kv can not be None when qkv_format is thd!"
-=======
             assert (cu_seqlens_q is not None and cu_seqlens_kv is not None
                 ), "cu_seqlens_q and cu_seqlens_kv can not be None when qkv_format = thd!"
             if max_seqlen_q is None:
@@ -2138,7 +2130,6 @@
             if max_seqlen_kv is None:
                 seqlens_kv = cu_seqlens_kv[1:] - cu_seqlens_kv[:-1]
                 max_seqlen_kv = seqlens_kv.max().item()
->>>>>>> 50e7a3da
 
         if context_parallel:
             assert (
