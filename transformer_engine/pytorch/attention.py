--- conflicted
+++ resolved
@@ -7990,14 +7990,9 @@
                     max_seqlen_q = query_layer.shape[0] if max_seqlen_q is None else max_seqlen_q
                     max_seqlen_kv = key_layer.shape[0] if max_seqlen_kv is None else max_seqlen_kv
                     batch_size = query_layer.shape[1]
-<<<<<<< HEAD
                 if qkv_format == "bshd":
                     max_seqlen_q = query_layer.shape[1] if max_seqlen_q is None else max_seqlen_q
                     max_seqlen_kv = key_layer.shape[1] if max_seqlen_kv is None else max_seqlen_kv
-=======
-                else:
-                    max_seqlen_q, max_seqlen_kv = (query_layer.shape[1], key_layer.shape[1])
->>>>>>> a488b8b1
                     batch_size = query_layer.shape[0]
                 max_seqlen_q *= cp_size
                 max_seqlen_kv *= cp_size
