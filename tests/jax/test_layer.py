# Copyright (c) 2022-2024, NVIDIA CORPORATION & AFFILIATES. All rights reserved.
#
# See LICENSE for license information.

from functools import partial

import flax
import jax
import jax.numpy as jnp
import pytest

from utils import assert_allclose
from utils import DecoderLayer as RefDecoderLayer
from utils import EncoderLayer as RefEncoderLayer

from transformer_engine.common.recipe import Format
from transformer_engine.jax.flax import TransformerLayer, TransformerLayerType
from transformer_engine.jax.fp8 import FP8Helper, is_fp8_available

is_fp8_supported, reason = is_fp8_available()


@pytest.fixture(autouse=True, scope='function')
def clear_live_arrays():
    """
    Clear all live arrays to keep the resource clean
    """
    yield
    for arr in jax.live_arrays():
        arr.delete()


def loss_fn(diff_xs, no_diff_xs, params, others, model, rngs):
    output = model.apply({"params": params, **others}, *diff_xs, *no_diff_xs, rngs=rngs)
    return jnp.mean(output)


def generate_test_rngs():
    data_rng = jax.random.PRNGKey(0)
    init_rng = {'params': jax.random.PRNGKey(1), 'dropout': jax.random.PRNGKey(2)}
    apply_rng = {'dropout': jax.random.PRNGKey(3)}
    return data_rng, init_rng, apply_rng


def generate_layer(layer_cls, init_rng, diff_inputs, no_diff_inputs):
    layer = layer_cls()
    variables = layer.init(init_rng, *diff_inputs, *no_diff_inputs)
    others, params = flax.core.pop(variables, 'params')
    del variables
    return layer, params, others


def compare_dict(ref_fd, test_fd, rtol=1e-05, atol=1e-08):
    # To be compatible with both Flax>=0.7.1 or <0.7.1
    # since Flax 0.7.1 removed FrozenDict.
    ref_fd = flax.core.unfreeze(ref_fd)
    test_fd = flax.core.unfreeze(test_fd)
    for key in ref_fd:
        assert key in test_fd, \
            f"{key} not found in test dict {test_fd}"
        assert isinstance(test_fd[key], type(ref_fd[key])), \
            f"The data type is not match between ref and test " \
            f"dict on {key=}"
        if isinstance(ref_fd[key], dict):
            compare_dict(ref_fd[key], test_fd[key], rtol, atol)
        else:
            assert_allclose(ref_fd[key],
                            test_fd[key],
                            rtol=rtol,
                            atol=atol,
                            err_msg=f"{key=} is not close")


DATA_SHAPE = [(32, 128, 1024), (32, 512, 1024)]    # (batch, seqlen, emb_dim)
DTYPE = [jnp.float32, jnp.bfloat16]
FP8_FORMATS = [Format.E4M3, Format.HYBRID]

_KEY_OF_RESIDUAL_POST_LAYERNORM = "apply_residual_connection_post_layernorm"
_KEY_OF_OUTPUT_LAYERNORM = "output_layernorm"
_KEY_OF_DROP_PATH = "drop_path"
_KEY_OF_FUSE_QKV_PARAMS = "fuse_qkv_params"
_KEY_OF_DROPOUT_RATE = "dropout_rate"
_KEY_OF_MLP_ACTIVATIONS = "mlp_activations"
_KEY_OF_FUSE_MLP_WI = "fuse_mlp_wi"
_KEY_OF_LAYERNORM_TYPE = 'layernorm_type'
_KEY_OF_ZERO_CENTERED_GAMMA = 'zero_centered_gamma'
_KEY_OF_TRANSPOSE_BS = 'transpose_batch_sequence'
_KEY_OF_SCALE_ATTN_LOGITS = "scale_attn_logits"
<<<<<<< HEAD
_KEY_OF_ENABLE_ROPE = "enable_rotary_pos_emb"
=======
_KEY_OF_NUM_HEADS = 'num_attention_heads'
_KEY_OF_NUM_GQA_GROUPS = 'num_gqa_groups'
>>>>>>> c4d5f365

BASE_ATTRS = {
    _KEY_OF_TRANSPOSE_BS: True,
    _KEY_OF_NUM_HEADS: 8,
}

ATTRS = [{
    _KEY_OF_LAYERNORM_TYPE: 'rmsnorm',
}, {
    _KEY_OF_LAYERNORM_TYPE: 'layernorm',
}, {
    _KEY_OF_LAYERNORM_TYPE: 'layernorm',
    _KEY_OF_ZERO_CENTERED_GAMMA: True
}, {
    _KEY_OF_LAYERNORM_TYPE: 'rmsnorm',
    _KEY_OF_RESIDUAL_POST_LAYERNORM: True
}, {
    _KEY_OF_LAYERNORM_TYPE: 'rmsnorm',
    _KEY_OF_OUTPUT_LAYERNORM: True
}, {
    _KEY_OF_LAYERNORM_TYPE: 'rmsnorm',
    _KEY_OF_RESIDUAL_POST_LAYERNORM: True,
    _KEY_OF_OUTPUT_LAYERNORM: True
}, {
    _KEY_OF_LAYERNORM_TYPE: 'rmsnorm',
    _KEY_OF_DROP_PATH: 0.1
}, {
    _KEY_OF_LAYERNORM_TYPE: 'rmsnorm',
    _KEY_OF_FUSE_QKV_PARAMS: False
}, {
    _KEY_OF_LAYERNORM_TYPE: 'rmsnorm',
    _KEY_OF_DROPOUT_RATE: 0.0,
    _KEY_OF_MLP_ACTIVATIONS: (('gelu', 'linear')),
    _KEY_OF_FUSE_MLP_WI: True
}, {
    _KEY_OF_SCALE_ATTN_LOGITS: True,
    _KEY_OF_LAYERNORM_TYPE: 'rmsnorm',
    _KEY_OF_DROPOUT_RATE: 0.8,
    _KEY_OF_MLP_ACTIVATIONS: (('gelu', 'linear')),
    _KEY_OF_FUSE_MLP_WI: True
}, {
    _KEY_OF_TRANSPOSE_BS: False,
    _KEY_OF_SCALE_ATTN_LOGITS: True,
    _KEY_OF_LAYERNORM_TYPE: 'rmsnorm',
    _KEY_OF_DROPOUT_RATE: 0.0,
    _KEY_OF_MLP_ACTIVATIONS: (('gelu', 'linear')),
    _KEY_OF_FUSE_MLP_WI: True
}, {
<<<<<<< HEAD
    _KEY_OF_TRANSPOSE_BS: False,
    _KEY_OF_SCALE_ATTN_LOGITS: True,
    _KEY_OF_LAYERNORM_TYPE: 'layernorm',
    _KEY_OF_DROPOUT_RATE: 0.0,
    _KEY_OF_MLP_ACTIVATIONS: (('gelu',)),
    _KEY_OF_FUSE_MLP_WI: True
}, {
    _KEY_OF_TRANSPOSE_BS: False,
    _KEY_OF_LAYERNORM_TYPE: 'layernorm',
    _KEY_OF_DROPOUT_RATE: 0.0,
    _KEY_OF_FUSE_MLP_WI: True,
    _KEY_OF_ENABLE_ROPE: True
}, {
    _KEY_OF_TRANSPOSE_BS: True,
    _KEY_OF_LAYERNORM_TYPE: 'layernorm',
    _KEY_OF_DROPOUT_RATE: 0.0,
    _KEY_OF_FUSE_MLP_WI: True,
    _KEY_OF_ENABLE_ROPE: True
=======
    _KEY_OF_NUM_HEADS: 8,
    _KEY_OF_NUM_GQA_GROUPS: 4
>>>>>>> c4d5f365
}]

ATTRS = [{**BASE_ATTRS, **attr} for attr in ATTRS]


class TestEncoderLayer:

    @staticmethod
    def sync_params(ref, target):
        unfreeze_target = flax.core.unfreeze(target)
        unfreeze_attn_scope = unfreeze_target['attention']
        ref_attn_scope = ref['attention']
        for key in ref_attn_scope.keys():
            unfreeze_attn_scope[key]['kernel'] = \
                ref_attn_scope[key]['kernel'].reshape(unfreeze_attn_scope[key]['kernel'].shape)
        unfreeze_target['mlp']['wi_kernel'] = \
            jnp.reshape(ref['mlp']['wi']['kernel'], unfreeze_target['mlp']['wi_kernel'].shape)
        unfreeze_target['mlp']['wo_kernel'] = \
            ref['mlp']['wo']['kernel']
        return ref, unfreeze_target

    def forward_runner(self, data_shape, dtype, attrs, rtol=1e-05, atol=1e-08):
        transpose_batch_sequence = _KEY_OF_TRANSPOSE_BS in attrs and attrs[_KEY_OF_TRANSPOSE_BS]
        batch, seqlen = data_shape[:2]
        if transpose_batch_sequence:
            data_shape = (data_shape[1], data_shape[0], *data_shape[2:])
        sequence_dim = 0 if transpose_batch_sequence else 1

        data_rng, init_rng, apply_rng = generate_test_rngs()
        inputs = (jax.random.normal(data_rng, data_shape, dtype),)

        padded_mask = jnp.zeros((batch, 1, seqlen, seqlen), dtype=jnp.uint8)
        ref_masks = (1 - padded_mask,)
        test_masks = (None, padded_mask)    # The second arg of Transformer is encoded tokens.

        te_layer_attrs = {}
        for k, v in attrs.items():
            if k == 'dropout_rate':
                te_layer_attrs['attention_dropout'] = v
                te_layer_attrs['hidden_dropout'] = v
                te_layer_attrs['intermediate_dropout'] = v
            elif k == 'fuse_mlp_wi':
                continue
            else:
                te_layer_attrs[k] = v
        ref_layer_cls = partial(RefEncoderLayer, dtype=dtype, **attrs)
        layer_cls = partial(TransformerLayer,
                            hidden_dropout_dims=(sequence_dim,),
                            intermediate_dropout_dims=(sequence_dim,),
                            layer_type=TransformerLayerType.ENCODER,
                            self_attn_mask_type='padding',
                            dtype=dtype,
                            **te_layer_attrs)

        ref_layer, ref_params, ref_others = generate_layer(ref_layer_cls, init_rng, inputs,
                                                           ref_masks)
        test_layer, test_params, test_others = generate_layer(layer_cls, init_rng, inputs,
                                                              test_masks)

        ref_params, test_params = TestEncoderLayer.sync_params(ref_params, test_params)

        ref_out = loss_fn(inputs, ref_masks, ref_params, ref_others, ref_layer, apply_rng)
        test_out = loss_fn(inputs, test_masks, test_params, test_others, test_layer, apply_rng)

        assert_allclose(ref_out, test_out, rtol=rtol, atol=atol)

        del data_rng, init_rng, apply_rng

    def forward_backward_runner(self, data_shape, dtype, attrs, rtol=1e-05, atol=1e-08):
        transpose_batch_sequence = _KEY_OF_TRANSPOSE_BS in attrs and attrs[_KEY_OF_TRANSPOSE_BS]
        batch, seqlen = data_shape[:2]
        if transpose_batch_sequence:
            data_shape = (data_shape[1], data_shape[0], *data_shape[2:])
        sequence_dim = 0 if transpose_batch_sequence else 1

        data_rng, init_rng, apply_rng = generate_test_rngs()
        inputs = (jax.random.normal(data_rng, data_shape, dtype),)

        padded_mask = jnp.zeros((batch, 1, seqlen, seqlen), dtype=jnp.uint8)
        ref_masks = (1 - padded_mask,)
        test_masks = (None, padded_mask)    # The second arg of Transformer is encoded tokens.

        te_layer_attrs = {}
        for k, v in attrs.items():
            if k == 'dropout_rate':
                te_layer_attrs['attention_dropout'] = v
                te_layer_attrs['hidden_dropout'] = v
                te_layer_attrs['intermediate_dropout'] = v
            elif k == 'fuse_mlp_wi':
                continue
            else:
                te_layer_attrs[k] = v
        ref_layer_cls = partial(RefEncoderLayer, dtype=dtype, **attrs)
        layer_cls = partial(TransformerLayer,
                            hidden_dropout_dims=(sequence_dim,),
                            intermediate_dropout_dims=(sequence_dim,),
                            layer_type=TransformerLayerType.ENCODER,
                            self_attn_mask_type='padding',
                            dtype=dtype,
                            **te_layer_attrs)
        ref_layer, ref_params, ref_others = generate_layer(ref_layer_cls, init_rng, inputs,
                                                           ref_masks)
        test_layer, test_params, test_others = generate_layer(layer_cls, init_rng, inputs,
                                                              test_masks)

        ref_params, test_params = TestEncoderLayer.sync_params(ref_params, test_params)

        if FP8Helper.is_fp8_enabled():
            for _ in range(4):
                _, tmp_grad = jax.value_and_grad(loss_fn, argnums=(3,),
                                                 has_aux=False)(inputs, test_masks, test_params,
                                                                test_others, test_layer, apply_rng)
                _, fp8_meta_grad = flax.core.pop(tmp_grad[0], FP8Helper.FP8_COLLECTION_NAME)
                test_others = FP8Helper.update_collections(
                    {FP8Helper.FP8_COLLECTION_NAME: fp8_meta_grad}, test_others)
                test_others = FP8Helper.update_fp8_metas(test_others)
                del tmp_grad, fp8_meta_grad

        grad_fn = jax.value_and_grad(loss_fn, argnums=(0, 2), has_aux=False)

        ref_out, ref_grads = grad_fn(inputs, ref_masks, ref_params, ref_others, ref_layer,
                                     apply_rng)
        test_out, test_grads = grad_fn(inputs, test_masks, test_params, test_others, test_layer,
                                       apply_rng)

        assert_allclose(ref_out, test_out, rtol=rtol, atol=atol)
        assert_allclose(ref_grads[0][0], test_grads[0][0], rtol=rtol, atol=atol)    # dgrad

        def reorganize_test_wgrad(test_wgrad, attrs):
            num_heads = attrs.get(_KEY_OF_NUM_HEADS)
            num_gqa_groups = attrs.get(_KEY_OF_NUM_GQA_GROUPS, num_heads)
            fuse_qkv = attrs.get(_KEY_OF_FUSE_QKV_PARAMS, True) and \
                       num_heads == num_gqa_groups

            attn_name = 'attention'
            unfreeze_test_wgrad = flax.core.unfreeze(test_wgrad)
            if "output_layernorm" not in attrs:
                unfreeze_test_wgrad['pre_attention_layer_norm'] = {}
                pre_attn_layer_key = 'qkv' if fuse_qkv else 'query'
                unfreeze_test_wgrad['pre_attention_layer_norm']['scale'] = \
                    unfreeze_test_wgrad[attn_name][pre_attn_layer_key]['scale']
                del unfreeze_test_wgrad[attn_name][pre_attn_layer_key]['scale']
                if 'ln_bias' in unfreeze_test_wgrad[attn_name][pre_attn_layer_key]:
                    unfreeze_test_wgrad['pre_attention_layer_norm']['ln_bias'] = \
                        unfreeze_test_wgrad[attn_name][pre_attn_layer_key]['ln_bias']
                    del unfreeze_test_wgrad[attn_name][pre_attn_layer_key]['ln_bias']

            for key in unfreeze_test_wgrad[attn_name].keys():
                unfreeze_test_wgrad[attn_name][key]['kernel'] = \
                    jnp.reshape(unfreeze_test_wgrad[attn_name][key]['kernel'],
                        (unfreeze_test_wgrad[attn_name][key]['kernel'].shape[0], -1))

            unfreeze_test_wgrad['pre_mlp_layer_norm'] = {}
            unfreeze_test_wgrad['pre_mlp_layer_norm']['scale'] = \
                unfreeze_test_wgrad['mlp']['scale']
            del unfreeze_test_wgrad['mlp']['scale']
            if 'ln_bias' in unfreeze_test_wgrad['mlp']:
                unfreeze_test_wgrad['pre_mlp_layer_norm']['ln_bias'] = \
                    unfreeze_test_wgrad['mlp']['ln_bias']
                del unfreeze_test_wgrad['mlp']['ln_bias']
            unfreeze_test_wgrad['mlp']['wi'] = {}
            unfreeze_test_wgrad['mlp']['wi']['kernel'] = \
                jnp.reshape(unfreeze_test_wgrad['mlp']['wi_kernel'],
                            (unfreeze_test_wgrad['mlp']['wi_kernel'].shape[0], -1))
            del unfreeze_test_wgrad['mlp']['wi_kernel']
            unfreeze_test_wgrad['mlp']['wo'] = {}
            unfreeze_test_wgrad['mlp']['wo']['kernel'] = \
                unfreeze_test_wgrad['mlp']['wo_kernel']
            del unfreeze_test_wgrad['mlp']['wo_kernel']
            return unfreeze_test_wgrad

        compare_dict(ref_grads[1],
                     reorganize_test_wgrad(test_grads[1], attrs),
                     rtol=rtol,
                     atol=atol)    # wgrad

        del data_rng, init_rng, apply_rng

    @pytest.mark.parametrize('data_shape', DATA_SHAPE)
    @pytest.mark.parametrize('dtype', DTYPE)
    @pytest.mark.parametrize('attrs', ATTRS)
    def test_forward(self, data_shape, dtype, attrs):
        FP8Helper.finalize()    # Ensure FP8 disabled.
        self.forward_runner(data_shape, dtype, attrs, rtol=1e-05, atol=2e-04)

    @pytest.mark.skipif(not is_fp8_supported, reason=reason)
    @pytest.mark.parametrize('data_shape', DATA_SHAPE)
    @pytest.mark.parametrize('dtype', DTYPE)
    @pytest.mark.parametrize('fp8_format', FP8_FORMATS)
    @pytest.mark.parametrize('attrs', ATTRS)
    def test_forward_with_fp8(self, data_shape, dtype, fp8_format, attrs):
        FP8Helper.initialize(fp8_format=fp8_format)
        self.forward_runner(data_shape, dtype, attrs, rtol=1e-04, atol=1e-03)
        FP8Helper.finalize()

    @pytest.mark.parametrize('data_shape', DATA_SHAPE)
    @pytest.mark.parametrize('dtype', DTYPE)
    @pytest.mark.parametrize('attrs', ATTRS)
    def test_forward_backward(self, data_shape, dtype, attrs):
        FP8Helper.finalize()    # Ensure FP8 disabled.
        self.forward_backward_runner(data_shape, dtype, attrs, rtol=1e-05, atol=2e-04)

    @pytest.mark.skipif(not is_fp8_supported, reason=reason)
    @pytest.mark.parametrize('data_shape', DATA_SHAPE)
    @pytest.mark.parametrize('dtype', DTYPE)
    @pytest.mark.parametrize('fp8_format', FP8_FORMATS)
    @pytest.mark.parametrize('attrs', ATTRS)
    def test_forward_backward_with_fp8(self, data_shape, dtype, fp8_format, attrs):
        FP8Helper.initialize(fp8_format=fp8_format)
        self.forward_backward_runner(data_shape, dtype, attrs, rtol=1e-04, atol=1e-03)
        FP8Helper.finalize()


class TestDecoderLayer:

    @staticmethod
    def sync_params(ref, target):
        unfreeze_target = flax.core.unfreeze(target)
        for scope in ['self_attention', 'encoder_decoder_attention']:
            unfreeze_scope = unfreeze_target[scope]
            ref_scope = ref[scope]
            for key in unfreeze_scope.keys():
                unfreeze_scope[key]['kernel'] = \
                    ref_scope[key]['kernel'].reshape(unfreeze_scope[key]['kernel'].shape)
        unfreeze_target['mlp']['wi_kernel'] = \
            jnp.reshape(ref['mlp']['wi']['kernel'], unfreeze_target['mlp']['wi_kernel'].shape)
        unfreeze_target['mlp']['wo_kernel'] = \
            ref['mlp']['wo']['kernel']
        return ref, unfreeze_target

    def forward_runner(self, data_shape, dtype, attrs, rtol=1e-05, atol=1e-08):
        transpose_batch_sequence = _KEY_OF_TRANSPOSE_BS in attrs and attrs[_KEY_OF_TRANSPOSE_BS]
        batch, seqlen = data_shape[:2]
        if transpose_batch_sequence:
            data_shape = (data_shape[1], data_shape[0], *data_shape[2:])
        sequence_dim = 0 if transpose_batch_sequence else 1

        data_rng, init_rng, apply_rng = generate_test_rngs()
        inputs = (jax.random.normal(data_rng, data_shape,
                                    dtype), jax.random.normal(data_rng, data_shape, dtype))

        padded_mask = jnp.zeros((batch, 1, seqlen, seqlen), dtype=jnp.uint8)
        causal_mask = jnp.triu(jnp.ones((batch, 1, seqlen, seqlen), dtype=jnp.uint8), k=1)
        ref_masks = (1 - causal_mask, 1 - padded_mask)
        test_masks = (causal_mask, padded_mask)

        te_layer_attrs = {}
        for k, v in attrs.items():
            if k == 'dropout_rate':
                te_layer_attrs['attention_dropout'] = v
                te_layer_attrs['hidden_dropout'] = v
                te_layer_attrs['intermediate_dropout'] = v
            elif k == 'fuse_mlp_wi':
                continue
            else:
                te_layer_attrs[k] = v
        ref_layer_cls = partial(RefDecoderLayer, dtype=dtype, **attrs)
        layer_cls = partial(TransformerLayer,
                            hidden_dropout_dims=(sequence_dim,),
                            intermediate_dropout_dims=(sequence_dim,),
                            layer_type=TransformerLayerType.DECODER,
                            dtype=dtype,
                            **te_layer_attrs)
        ref_layer, ref_params, ref_others = generate_layer(ref_layer_cls, init_rng, inputs,
                                                           ref_masks)
        test_layer, test_params, test_others = generate_layer(layer_cls, init_rng, inputs,
                                                              test_masks)

        ref_params, test_params = TestDecoderLayer.sync_params(ref_params, test_params)

        ref_out = loss_fn(inputs, ref_masks, ref_params, ref_others, ref_layer, apply_rng)
        test_out = loss_fn(inputs, test_masks, test_params, test_others, test_layer, apply_rng)

        assert_allclose(ref_out, test_out, rtol=rtol, atol=atol)

        del data_rng, init_rng, apply_rng

    def forward_backward_runner(self, data_shape, dtype, attrs, rtol=1e-05, atol=1e-08):
        transpose_batch_sequence = _KEY_OF_TRANSPOSE_BS in attrs and attrs[_KEY_OF_TRANSPOSE_BS]
        batch, seqlen = data_shape[:2]
        if transpose_batch_sequence:
            data_shape = (data_shape[1], data_shape[0], *data_shape[2:])
        sequence_dim = 0 if transpose_batch_sequence else 1

        data_rng, init_rng, apply_rng = generate_test_rngs()
        inputs = (jax.random.normal(data_rng, data_shape,
                                    dtype), jax.random.normal(data_rng, data_shape, dtype))

        padded_mask = jnp.zeros((batch, 1, seqlen, seqlen), dtype=jnp.uint8)
        causal_mask = jnp.triu(jnp.ones((batch, 1, seqlen, seqlen), dtype=jnp.uint8), k=1)
        ref_masks = (1 - causal_mask, 1 - padded_mask)
        test_masks = (causal_mask, padded_mask)

        te_layer_attrs = {}
        for k, v in attrs.items():
            if k == 'dropout_rate':
                te_layer_attrs['attention_dropout'] = v
                te_layer_attrs['hidden_dropout'] = v
                te_layer_attrs['intermediate_dropout'] = v
            elif k == 'fuse_mlp_wi':
                continue
            else:
                te_layer_attrs[k] = v
        ref_layer_cls = partial(RefDecoderLayer, dtype=dtype, **attrs)
        layer_cls = partial(TransformerLayer,
                            hidden_dropout_dims=(sequence_dim,),
                            intermediate_dropout_dims=(sequence_dim,),
                            layer_type=TransformerLayerType.DECODER,
                            dtype=dtype,
                            **te_layer_attrs)
        ref_layer, ref_params, ref_others = generate_layer(ref_layer_cls, init_rng, inputs,
                                                           ref_masks)
        test_layer, test_params, test_others = generate_layer(layer_cls, init_rng, inputs,
                                                              test_masks)

        ref_params, test_params = TestDecoderLayer.sync_params(ref_params, test_params)

        if FP8Helper.is_fp8_enabled():
            for _ in range(4):
                _, tmp_grad = jax.value_and_grad(loss_fn, argnums=(3,),
                                                 has_aux=False)(inputs, test_masks, test_params,
                                                                test_others, test_layer, apply_rng)
                _, fp8_meta_grad = flax.core.pop(tmp_grad[0], FP8Helper.FP8_COLLECTION_NAME)
                test_others = FP8Helper.update_collections(
                    {FP8Helper.FP8_COLLECTION_NAME: fp8_meta_grad}, test_others)
                test_others = FP8Helper.update_fp8_metas(test_others)
                del tmp_grad, fp8_meta_grad

        grad_fn = jax.value_and_grad(loss_fn, argnums=(0, 2), has_aux=False)

        ref_out, ref_grads = grad_fn(inputs, ref_masks, ref_params, ref_others, ref_layer,
                                     apply_rng)
        test_out, test_grads = grad_fn(inputs, test_masks, test_params, test_others, test_layer,
                                       apply_rng)

        assert_allclose(ref_out, test_out, rtol=rtol, atol=atol)
        assert_allclose(ref_grads[0][0], test_grads[0][0], rtol=rtol, atol=atol)    # dgrad

        def reorganize_test_wgrad(test_wgrad, attrs):
            num_heads = attrs.get(_KEY_OF_NUM_HEADS)
            num_gqa_groups = attrs.get(_KEY_OF_NUM_GQA_GROUPS, num_heads)
            fuse_qkv = attrs.get(_KEY_OF_FUSE_QKV_PARAMS, True) and \
                       num_heads == num_gqa_groups

            unfreeze_test_wgrad = flax.core.unfreeze(test_wgrad)
            if "output_layernorm" not in attrs:
                attn_name = 'self_attention'
                unfreeze_test_wgrad['pre_self_attention_layer_norm'] = {}
                pre_attn_layer_key = 'qkv' if fuse_qkv else 'query'
                unfreeze_test_wgrad['pre_self_attention_layer_norm']['scale'] = \
                    unfreeze_test_wgrad[attn_name][pre_attn_layer_key]['scale']
                del unfreeze_test_wgrad[attn_name][pre_attn_layer_key]['scale']
                if 'ln_bias' in unfreeze_test_wgrad[attn_name][pre_attn_layer_key]:
                    unfreeze_test_wgrad['pre_self_attention_layer_norm']['ln_bias'] = \
                        unfreeze_test_wgrad[attn_name][pre_attn_layer_key]['ln_bias']
                    del unfreeze_test_wgrad[attn_name][pre_attn_layer_key]['ln_bias']

            for scope in ['self_attention', 'encoder_decoder_attention']:
                for key in unfreeze_test_wgrad[scope].keys():
                    unfreeze_test_wgrad[scope][key]['kernel'] = \
                        jnp.reshape(unfreeze_test_wgrad[scope][key]['kernel'],
                            (unfreeze_test_wgrad[scope][key]['kernel'].shape[0], -1))

            unfreeze_test_wgrad['pre_cross_attention_layer_norm'] = {}
            unfreeze_test_wgrad['pre_cross_attention_layer_norm']['scale'] = \
                unfreeze_test_wgrad['encoder_decoder_attention']['query']['scale']
            del unfreeze_test_wgrad['encoder_decoder_attention']['query']['scale']
            if 'ln_bias' in unfreeze_test_wgrad['encoder_decoder_attention']['query']:
                unfreeze_test_wgrad['pre_cross_attention_layer_norm']['ln_bias'] = \
                    unfreeze_test_wgrad['encoder_decoder_attention']['query']['ln_bias']
                del unfreeze_test_wgrad['encoder_decoder_attention']['query']['ln_bias']
            unfreeze_test_wgrad['pre_mlp_layer_norm'] = {}
            unfreeze_test_wgrad['pre_mlp_layer_norm']['scale'] = \
                unfreeze_test_wgrad['mlp']['scale']
            del unfreeze_test_wgrad['mlp']['scale']
            if 'ln_bias' in unfreeze_test_wgrad['mlp']:
                unfreeze_test_wgrad['pre_mlp_layer_norm']['ln_bias'] = \
                    unfreeze_test_wgrad['mlp']['ln_bias']
                del unfreeze_test_wgrad['mlp']['ln_bias']
            unfreeze_test_wgrad['mlp']['wi'] = {}
            unfreeze_test_wgrad['mlp']['wi']['kernel'] = \
                jnp.reshape(unfreeze_test_wgrad['mlp']['wi_kernel'],
                            (unfreeze_test_wgrad['mlp']['wi_kernel'].shape[0], -1))
            del unfreeze_test_wgrad['mlp']['wi_kernel']
            unfreeze_test_wgrad['mlp']['wo'] = {}
            unfreeze_test_wgrad['mlp']['wo']['kernel'] = \
                unfreeze_test_wgrad['mlp']['wo_kernel']
            del unfreeze_test_wgrad['mlp']['wo_kernel']
            return unfreeze_test_wgrad

        compare_dict(ref_grads[1],
                     reorganize_test_wgrad(test_grads[1], attrs),
                     rtol=rtol,
                     atol=atol)    # wgrad

        del data_rng, init_rng, apply_rng

    @pytest.mark.parametrize('data_shape', DATA_SHAPE)
    @pytest.mark.parametrize('dtype', DTYPE)
    @pytest.mark.parametrize('attrs', ATTRS)
    def test_forward(self, data_shape, dtype, attrs):
        FP8Helper.finalize()    # Ensure FP8 disabled.
        self.forward_runner(data_shape, dtype, attrs, rtol=1e-05, atol=2e-04)

    @pytest.mark.skipif(not is_fp8_supported, reason=reason)
    @pytest.mark.parametrize('data_shape', DATA_SHAPE)
    @pytest.mark.parametrize('dtype', DTYPE)
    @pytest.mark.parametrize('fp8_format', FP8_FORMATS)
    @pytest.mark.parametrize('attrs', ATTRS)
    def test_forward_with_fp8(self, data_shape, dtype, fp8_format, attrs):
        FP8Helper.initialize(fp8_format=fp8_format)
        self.forward_runner(data_shape, dtype, attrs, rtol=1e-04, atol=3e-02)
        FP8Helper.finalize()

    @pytest.mark.parametrize('data_shape', DATA_SHAPE)
    @pytest.mark.parametrize('dtype', DTYPE)
    @pytest.mark.parametrize('attrs', ATTRS)
    def test_forward_backward(self, data_shape, dtype, attrs):
        FP8Helper.finalize()    # Ensure FP8 disabled.
        self.forward_backward_runner(data_shape, dtype, attrs, rtol=1e-05, atol=2e-04)

    @pytest.mark.skipif(not is_fp8_supported, reason=reason)
    @pytest.mark.parametrize('data_shape', DATA_SHAPE)
    @pytest.mark.parametrize('dtype', DTYPE)
    @pytest.mark.parametrize('fp8_format', FP8_FORMATS)
    @pytest.mark.parametrize('attrs', ATTRS)
    def test_forward_backward_with_fp8(self, data_shape, dtype, fp8_format, attrs):
        FP8Helper.initialize(fp8_format=fp8_format)
        self.forward_backward_runner(data_shape, dtype, attrs, rtol=1e-04, atol=3e-02)
        FP8Helper.finalize()<|MERGE_RESOLUTION|>--- conflicted
+++ resolved
@@ -86,12 +86,9 @@
 _KEY_OF_ZERO_CENTERED_GAMMA = 'zero_centered_gamma'
 _KEY_OF_TRANSPOSE_BS = 'transpose_batch_sequence'
 _KEY_OF_SCALE_ATTN_LOGITS = "scale_attn_logits"
-<<<<<<< HEAD
-_KEY_OF_ENABLE_ROPE = "enable_rotary_pos_emb"
-=======
 _KEY_OF_NUM_HEADS = 'num_attention_heads'
 _KEY_OF_NUM_GQA_GROUPS = 'num_gqa_groups'
->>>>>>> c4d5f365
+_KEY_OF_ENABLE_ROPE = "enable_rotary_pos_emb"
 
 BASE_ATTRS = {
     _KEY_OF_TRANSPOSE_BS: True,
@@ -140,7 +137,8 @@
     _KEY_OF_MLP_ACTIVATIONS: (('gelu', 'linear')),
     _KEY_OF_FUSE_MLP_WI: True
 }, {
-<<<<<<< HEAD
+    _KEY_OF_NUM_HEADS: 8,
+    _KEY_OF_NUM_GQA_GROUPS: 4,
     _KEY_OF_TRANSPOSE_BS: False,
     _KEY_OF_SCALE_ATTN_LOGITS: True,
     _KEY_OF_LAYERNORM_TYPE: 'layernorm',
@@ -159,10 +157,6 @@
     _KEY_OF_DROPOUT_RATE: 0.0,
     _KEY_OF_FUSE_MLP_WI: True,
     _KEY_OF_ENABLE_ROPE: True
-=======
-    _KEY_OF_NUM_HEADS: 8,
-    _KEY_OF_NUM_GQA_GROUPS: 4
->>>>>>> c4d5f365
 }]
 
 ATTRS = [{**BASE_ATTRS, **attr} for attr in ATTRS]
