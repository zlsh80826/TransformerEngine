--- conflicted
+++ resolved
@@ -187,15 +187,6 @@
                                               attn_mask_type, dropout_probability, s, s, head_dim):
             pytest.skip("Unsupported inputs combination or device compute capability.")
 
-<<<<<<< HEAD
-=======
-        compute_capability = get_device_compute_capability(0)
-        if (backend == Backend.Max512
-                and not (compute_capability == 80 or compute_capability >= 90)):
-            pytest.skip("Unsupported compute capability for "
-                        "fused attention with <=512 sequence length")
-
->>>>>>> 64a3d1d5
     def _set_inputs(self, b, s, h, d, *, attn_bias_type, attn_mask_type, backend,
                     dropout_probability, dtype, is_training):
         """Setup the test inputs"""
